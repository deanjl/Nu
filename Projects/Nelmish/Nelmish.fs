--- conflicted
+++ resolved
@@ -17,7 +17,6 @@
 type NelmishDispatcher () =
     inherit GameDispatcher<Model, Message, unit> (0) // initial model value
 
-<<<<<<< HEAD
         // here we handle the Elm-style messages
         override this.Message (model, message, _, _) =
             match message with
@@ -34,34 +33,4 @@
                      Content.button "Increment" [Entity.Text == "+"; Entity.Position == v2 0.0f 64.0f; Entity.ClickEvent ==> msg Increment]
                      Content.text "Counter" [Entity.Text <== model --> scstring; Entity.Position == v2 -128.0f -32.0f]
                      Content.entityIf (model --> isNonZero) $ fun _ _ _ ->
-                        Content.button "Reset" [Entity.Text == "Reset"; Entity.Position == v2 -128.0f -128.0f; Entity.ClickEvent ==> msg Reset]]]]
-=======
-    // here we handle the above messages
-    override this.Message (model, message, _, _) =
-        match message with
-        | Decrement -> just (dec model)
-        | Increment -> just (inc model)
-        | Reset -> just 0
-
-    // here we describe the content of the game including its one screen, one layer, three
-    // button entities, and one text control.
-    override this.Content (model, _, _) =
-        [Content.screen Default.Screen.Name Vanilla []
-            [Content.layer Default.Layer.Name []
-                [Content.button "Decrement"
-                    [Entity.Text == "-"
-                     Entity.Position == v2 -256.0f 64.0f
-                     Entity.ClickEvent ==> msg Decrement]
-                 Content.button "Increment"
-                    [Entity.Text == "+"
-                     Entity.Position == v2 0.0f 64.0f
-                     Entity.ClickEvent ==> msg Increment]
-                 Content.text "Counter"
-                    [Entity.Text <== model --> scstring
-                     Entity.Position == v2 -128.0f -32.0f]
-                 Content.entityIf (model --> isNonZero) $ fun _ _ _ ->
-                    Content.button "Reset"
-                        [Entity.Text == "Reset"
-                         Entity.Position == v2 -128.0f -128.0f
-                         Entity.ClickEvent ==> msg Reset]]]]
->>>>>>> 6a4e0dec
+                        Content.button "Reset" [Entity.Text == "Reset"; Entity.Position == v2 -128.0f -128.0f; Entity.ClickEvent ==> msg Reset]]]]